--- conflicted
+++ resolved
@@ -107,18 +107,16 @@
 Suggestions and help are welcome. Feel free to open an issue or otherwise contribute.
 More information is available on the [contributing documentation](CONTRIBUTING.md) page.
 
-<<<<<<< HEAD
 ## Code of Conduct
 
 Everyone participating in the `phylum-ci` project, and in particular in the issue tracker and pull requests, is
 expected to treat other people with respect and more generally to follow the guidelines articulated in the
 [Code of Conduct](./CODE_OF_CONDUCT.md).
-=======
+
 ## Security Disclosures
 
 Found a security issue in this repository? See the [security policy](docs/security.md)
 for details on coordinated disclosure.
->>>>>>> 21fce1b6
 
 ## Change log
 
