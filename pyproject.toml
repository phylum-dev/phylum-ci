--- conflicted
+++ resolved
@@ -117,15 +117,7 @@
     # These ignores will be removed during https://github.com/phylum-dev/phylum-ci/issues/238
     "ANN",  # flake8-annotations
     "TCH",  # flake8-type-checking
-<<<<<<< HEAD
-=======
     "FA",   # flake8-future-annotations
-    # These ignores will be removed during https://github.com/phylum-dev/phylum-ci/issues/47
-    "EM",   # flake8-errmsg
-    "TRY",  # tryceratops
-    # This ignore will be removed during https://github.com/phylum-dev/phylum-ci/issues/23
-    "T20",  # flake8-print
->>>>>>> c02ec61a
 ]
 
 [tool.ruff.per-file-ignores]
