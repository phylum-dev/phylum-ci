--- conflicted
+++ resolved
@@ -65,18 +65,16 @@
 * Provide additional context
 * Add acceptance criteria
 
-<<<<<<< HEAD
+## Security Disclosures
+
+Found a security issue in this repository? See the [security policy](docs/security.md)
+for details on coordinated disclosure.
+
 ## Code of Conduct
 
 Everyone participating in the `phylum-ci` project, and in particular in the issue tracker and pull requests, is
 expected to treat other people with respect and more generally to follow the guidelines articulated in the
 [Code of Conduct](./CODE_OF_CONDUCT.md).
-=======
-## Security Disclosures
-
-Found a security issue in this repository? See the [security policy](docs/security.md)
-for details on coordinated disclosure.
->>>>>>> 21fce1b6
 
 ## Local Development
 
